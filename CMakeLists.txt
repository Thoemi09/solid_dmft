--- conflicted
+++ resolved
@@ -24,23 +24,16 @@
 
 # ############
 # Define Project
-<<<<<<< HEAD
 project(solid_dmft VERSION 3.2.0 LANGUAGES C CXX)
-=======
-project(app4triqs VERSION 3.2.0 LANGUAGES C CXX)
->>>>>>> 59674b1b
 get_directory_property(IS_SUBPROJECT PARENT_DIRECTORY)
 
 # ############
 # Load TRIQS and CPP2PY
 find_package(TRIQS 3.2 REQUIRED)
-<<<<<<< HEAD
 
 find_package(Python)
 set(PYTHON_EXECUTABLE ${PYTHON_EXECUTABLE} CACHE FILEPATH "Python Executable")
 set(PYTHON_LIB_DEST_ROOT ${PYTHON_LIB_DEST_ROOT} CACHE FILEPATH "Python module directory")
-=======
->>>>>>> 59674b1b
 
 # Get the git hash & print status
 triqs_get_git_hash_of_source_dir(PROJECT_GIT_HASH)
@@ -84,12 +77,6 @@
 
 # Documentation
 option(Build_Documentation "Build documentation" OFF)
-<<<<<<< HEAD
-=======
-if(NOT IS_SUBPROJECT AND (Build_Documentation AND NOT PythonSupport))
-  message(FATAL_ERROR "Build_Documentation=ON requires PythonSupport to be enabled")
-endif()
->>>>>>> 59674b1b
 
 # Testing
 option(Build_Tests "Build tests" ON)
@@ -97,50 +84,6 @@
   enable_testing()
 endif()
 
-<<<<<<< HEAD
-=======
-# Build static libraries by default
-option(BUILD_SHARED_LIBS "Enable compilation of shared libraries" OFF)
-
-# ############
-# Global Compilation Settings
-
-# Export the list of compile-commands into compile_commands.json
-set(CMAKE_EXPORT_COMPILE_COMMANDS ON)
-
-# Disable compiler extensions
-set(CMAKE_CXX_EXTENSIONS OFF)
-
-# Provide additional debugging information for Debug builds
-add_compile_options($<$<CONFIG:Debug>:-ggdb3>)
-
-# Create an Interface target for compiler warnings
-add_library(${PROJECT_NAME}_warnings INTERFACE)
-target_compile_options(${PROJECT_NAME}_warnings
-  INTERFACE
-    -Wall
-    -Wextra
-    -Wfloat-conversion
-    -Wpedantic
-    -Wno-sign-compare
-    $<$<CXX_COMPILER_ID:GNU>:-Wno-comma-subscript>
-    $<$<CXX_COMPILER_ID:GNU>:-Wshadow=local>
-    $<$<CXX_COMPILER_ID:GNU>:-Wno-attributes>
-    $<$<CXX_COMPILER_ID:Clang>:-Wno-deprecated-comma-subscript>
-    $<$<CXX_COMPILER_ID:Clang>:-Wno-unknown-warning-option>
-    $<$<CXX_COMPILER_ID:Clang>:-Wshadow>
-    $<$<CXX_COMPILER_ID:Clang>:-Wno-gcc-compat>
-    $<$<CXX_COMPILER_ID:Clang>:-Wno-c++20-extensions>
-    $<$<CXX_COMPILER_ID:Clang>:-Wno-c++20-compat>
-    $<$<CXX_COMPILER_ID:AppleClang>:-Wno-deprecated-comma-subscript>
-    $<$<CXX_COMPILER_ID:AppleClang>:-Wno-unknown-warning-option>
-    $<$<CXX_COMPILER_ID:AppleClang>:-Wshadow>
-    $<$<CXX_COMPILER_ID:AppleClang>:-Wno-gcc-compat>
-    $<$<CXX_COMPILER_ID:AppleClang>:-Wno-c++20-extensions>
-    $<$<CXX_COMPILER_ID:AppleClang>:-Wno-c++20-compat>
-)
-
->>>>>>> 59674b1b
 # #############
 # Build Project
 
@@ -179,11 +122,7 @@
   set(CPACK_PACKAGE_VERSION ${PROJECT_VERSION})
   set(CPACK_PACKAGE_CONTACT "https://github.com/TRIQS/${PROJECT_NAME}")
   execute_process(COMMAND dpkg --print-architecture OUTPUT_VARIABLE CMAKE_DEBIAN_PACKAGE_ARCHITECTURE OUTPUT_STRIP_TRAILING_WHITESPACE)
-<<<<<<< HEAD
   set(CPACK_DEBIAN_PACKAGE_DEPENDS "triqs (>= 3.2), triqs_cthyb (>= 3.2), triqs_dft_tools (>= 3.2), triqs_hartree_fock (>= 3.2), triqs_hubbardI (>= 3.2), triqs_maxent (>= 1.2)")
-=======
-  set(CPACK_DEBIAN_PACKAGE_DEPENDS "triqs (>= 3.2)")
->>>>>>> 59674b1b
   set(CPACK_DEBIAN_PACKAGE_SHLIBDEPS ON)
   set(CPACK_DEBIAN_PACKAGE_GENERATE_SHLIBS ON)
   include(CPack)
